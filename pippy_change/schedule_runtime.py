--- conflicted
+++ resolved
@@ -1243,14 +1243,7 @@
                         # In _step_microbatches, fix the FORWARD section:
                         if not is_prev_stage_on_this_rank:
                             for mid in mb_ids:
-<<<<<<< HEAD
-                                #Jin: as currently we use asyn sending&receiving...
-                                assert (
-                                    stage_idx,
-                                    mid,
-                                ) in fwd_recv_ops, f"Computing {action=} before receiving input"
-                                schedule._wait_batch_p2p(fwd_recv_ops.pop((stage_idx, mid)))
-=======
+
                                 key = (stage_idx, mid)
                                 # Wait for "all irecv posted"
                                 assert key in self._fwd_recv_posted, f"Computing {action=} before RECV_F posted"
@@ -1273,7 +1266,6 @@
                                 # Clean up event
                                 self._fwd_recv_posted.pop(key, None)
 
->>>>>>> 76c3108c
                         
                         if len(mb_ids) == 1:
                             composite_args = stage._retrieve_recv_activations(mb_ids[0])
