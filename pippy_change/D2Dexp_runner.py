--- conflicted
+++ resolved
@@ -131,11 +131,7 @@
             cfg = json.load(f)
     return cfg
 
-<<<<<<< HEAD
-def plan_parser(rank: int, world: int, cfg: Union[str, Dict[str, Any]]):
-=======
 def plan_parser(rank: int, world: int, cfg: Union[str, Dict[str, Any]]) -> Dict[str, Any]:
->>>>>>> ed36ddf2
     """
     Given the pipeline config (dict or JSON path) and a rank id,
     return the stage that contains this rank, plus the immediate
@@ -281,11 +277,7 @@
     import gc; gc.collect()
 
     raw = load_dataset("wikitext", "wikitext-2-raw-v1", split="train")
-<<<<<<< HEAD
     block = 256
-=======
-    block = 1024
->>>>>>> ed36ddf2
     def tok_fn(ex): 
         return tok(ex["text"], return_attention_mask=False)
     def grp_fn(ex):
@@ -445,7 +437,6 @@
             
     
 
-<<<<<<< HEAD
     #if rank == 0:
     #    print("\nMerging and saving model...")
     #    cfg = AutoConfig.from_pretrained(name, trust_remote_code=True)
@@ -481,43 +472,6 @@
     #    print("Saved to ./trained_qwen_pp")
     #else:
     #    dist.broadcast_object_list([stage_mod.state_dict()], src=1)
-=======
-    if rank == 0:
-        print("\nMerging and saving model...")
-        cfg = AutoConfig.from_pretrained(name, trust_remote_code=True)
-        merged = AutoModelForCausalLM.from_config(cfg, trust_remote_code=True)
-        merged_state = merged.state_dict()
-        
-        part1_state = stage_mod.state_dict()
-        for key in part1_state:
-            if key.startswith("embed_tokens"):
-                merged_state[f"model.{key}"] = part1_state[key]
-            elif key.startswith("layers"):
-                merged_state[f"model.{key}"] = part1_state[key]
-            elif key.startswith("rotary_emb"):
-                merged_state[f"model.{key}"] = part1_state[key]
-        
-        recv = [None]
-        dist.broadcast_object_list(recv, src=1)
-        part2_state = recv[0]
-        
-        for key in part2_state:
-            if key.startswith("layers"):
-                layer_idx = int(key.split(".")[1]) + 14
-                new_key = f"model.layers.{layer_idx}" + key[key.find(".", 7):]
-                merged_state[new_key] = part2_state[key]
-            elif key == "norm.weight":
-                merged_state["model.norm.weight"] = part2_state[key]
-            elif key == "lm_head.weight":
-                merged_state["lm_head.weight"] = part2_state[key]
-                
-        merged.load_state_dict(merged_state, strict=False)
-        merged.save_pretrained("trained_qwen_pp")
-        tok.save_pretrained("trained_qwen_pp")
-        print("Saved to ./trained_qwen_pp")
-    else:
-        dist.broadcast_object_list([stage_mod.state_dict()], src=1)
->>>>>>> ed36ddf2
 
     
     dist.destroy_process_group()
