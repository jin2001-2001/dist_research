#!/usr/bin/env python
# -*- coding: utf-8 -*-
"""
test_cpu_hybrid_pp.py

This is the main experiment script for training Qwen-0.6B using a custom 
Hybrid Pipeline Parallelism framework built on top of PiPPy.

Key Features:
- CPU-only execution with 3 ranks
- Manual microbatch scheduling via custom action list
- Used for testing correctness and loss behavior of the hybrid PP runtime
"""
import json
from typing import Any, Dict, List, Union
import argparse, os, torch, torch.nn as nn, torch.nn.functional as F, torch.optim as optim
import torch.distributed as dist

from transformers import AutoConfig, AutoModelForCausalLM, AutoTokenizer
from datasets import load_dataset
from tqdm import tqdm
import time

from stage_with_mutiple_ranks import PipelineStage_with_mutiple_ranks
from schedule_runtime import PipelineScheduleRuntimeWithDirection
from pipelining_source_code.schedules import _Action, _ComputationType

from torch.nn.parallel import DistributedDataParallel as DDP
from torch.distributed.algorithms.ddp_comm_hooks import default_hooks
from simple_1F1B_Action import generate_1f1b_pipeline_actions, generate_1f1b_pipeline_actions_pro

class PartStart(nn.Module):                          # rank 0
    def __init__(self, model, end):
        super().__init__()
        self.embed_tokens = model.model.embed_tokens
        self.layers = nn.ModuleList(model.model.layers[:end])     # 0-5
        self.rotary_emb = model.model.rotary_emb                # 共享旋转位置

    def forward(self, input_ids):
        bsz, seqlen = input_ids.shape
        device = input_ids.device
        # if not hasattr(self, '_debug_calls'):
        #     self._debug_calls = 0
        # if self._debug_calls < 20:
        #     print(f'[PartStart] call{self._debug_calls} batch={bsz} seqlen={seqlen}')
        # self._debug_calls += 1
        position_ids = torch.arange(seqlen, device=device).unsqueeze(0).expand(bsz, -1).contiguous()
        hidden = self.embed_tokens(input_ids)
        position_embeddings = self.rotary_emb(hidden, position_ids)
        attention_mask = torch.triu(
            torch.full((seqlen, seqlen), float('-inf'), device=device),
            diagonal=1
        ).unsqueeze(0).unsqueeze(0).expand(bsz, 1, -1, -1).contiguous()

        for idx, layer in enumerate(self.layers):
            layer_start = time.perf_counter()
            layer_outputs = layer(
                hidden_states=hidden,
                attention_mask=attention_mask,
                position_ids=position_ids,
                position_embeddings=position_embeddings,
                output_attentions=False,
                use_cache=False,
            )
            hidden = layer_outputs[0]
            # if self._debug_calls <= 5:
            #     elapsed = (time.perf_counter() - layer_start) * 1e3
            #     print(f'[PartStart] call{self._debug_calls-1} layer{idx} {elapsed:.2f}ms')

        return hidden.contiguous(), attention_mask.contiguous()


class PartMiddle(nn.Module):
    """公共基类：仅负责若干 transformer layer。"""
    def __init__(self, model, start, end):
        super().__init__()
        self.layers = nn.ModuleList(model.model.layers[start:end])
        self.rotary_emb = model.model.rotary_emb

    def forward(self, hidden, attn_mask):
        bsz, seqlen = hidden.shape[:2]
        device = hidden.device
        position_ids = torch.arange(seqlen, device=device).unsqueeze(0).expand(bsz, -1)
        pos_emb = self.rotary_emb(hidden, position_ids)

        if attn_mask.dim() == 2:                       # 兼容单矩阵传递
            attn_mask = torch.triu(
                torch.full((seqlen, seqlen), float('-inf'), device=device), 1
            ).unsqueeze(0).unsqueeze(0).expand(bsz, 1, -1, -1).contiguous()
        elif not attn_mask.is_contiguous():
            attn_mask = attn_mask.contiguous()

        for layer in self.layers:
            hidden = layer(hidden_states=hidden,
                           attention_mask=attn_mask,
                           position_ids=position_ids,
                           position_embeddings=pos_emb,
                           output_attentions=False,
                           use_cache=False)[0]
        return hidden.contiguous(), attn_mask          


class PartEnd(nn.Module):                                # rank 4：25-27 + norm + lm_head
    def __init__(self, model, start):
        super().__init__()
        self.layers = nn.ModuleList(model.model.layers[start:])
        self.norm = model.model.norm
        self.lm_head = model.lm_head
        self.rotary_emb = model.model.rotary_emb

    def forward(self, hidden, attn_mask):
        bsz, seqlen = hidden.shape[:2]
        device = hidden.device
        position_ids = torch.arange(seqlen, device=device).unsqueeze(0).expand(bsz, -1)
        pos_emb = self.rotary_emb(hidden, position_ids)

        if attn_mask.dim() == 2:
            attn_mask = torch.triu(
                torch.full((seqlen, seqlen), float('-inf'), device=device), 1
            ).unsqueeze(0).unsqueeze(0).expand(bsz, 1, -1, -1).contiguous()
        elif not attn_mask.is_contiguous():
            attn_mask = attn_mask.contiguous()

        for layer in self.layers:
            hidden = layer(hidden_states=hidden,
                           attention_mask=attn_mask,
                           position_ids=position_ids,
                           position_embeddings=pos_emb,
                           output_attentions=False,
                           use_cache=False)[0]

        hidden = self.norm(hidden)
        return self.lm_head(hidden)                     # logits


def load_config(cfg:str) -> Dict[str, Any]:
    """Accepts a dict or a JSON file path."""
    if isinstance(cfg, str):
        with open(cfg, "r") as f:
            cfg = json.load(f)
    return cfg

def plan_parser(rank: int, world: int, cfg: Union[str, Dict[str, Any]]) -> Dict[str, Any]:
    """
    Given the pipeline config (dict or JSON path) and a rank id,
    return the stage that contains this rank, plus the immediate
    previous/next stages' rank groups.
    """
    cfg = load_config(cfg)
    #if world != cfg["total_devices"]:
        #raise ValueError(f"Number of devices mismatch...")
    stages: List[Dict[str, Any]] = sorted(cfg["stage_info"], key=lambda s: s["index"])
    total_stages = cfg["total_stages"]
    total_batchs = cfg["total_batchs"]
    total_stage = cfg["total_stages"]
    # Find the stage containing the rank
    stage = next((s for s in stages if rank in s.get("ranks", [])), None)
    if stage is None:
        raise ValueError(f"Rank {rank} not found in any stage's ranks.")

    idx = stage["index"]
    shard_stage = idx

    this_g = stages[idx]["ranks"]
    prev_g = stages[idx - 1]["ranks"] if idx - 1 >= 0 else None
    next_g = stages[idx + 1]["ranks"] if idx + 1 < len(stages) else None
    
    is_group = 1 if len(this_g)>1 else 0
    is_final_stage = 1 if idx == total_stage-1 else 0

    shard_from = stages[idx]["shard_layer"][0]
    shard_to = stages[idx]["shard_layer"][1]

    return is_group,is_final_stage, shard_stage, shard_from, shard_to, prev_g, this_g, next_g, total_stages, total_batchs


def plan_batch_parser(cfg: Union[str, Dict[str, Any]]) -> Dict[str, Any]:
    """
    Given the pipeline config (dict or JSON path) and a rank id,
    return the stage that contains this rank, plus the immediate
    previous/next stages' rank groups.
    """
    cfg = load_config(cfg)
    stages: List[Dict[str, Any]] = sorted(cfg["stage_info"], key=lambda s: s["index"])

    # Find the stage containing the rank
    # format of batch info: [[[0,1,2],[3,8,6]],...]

    #final [[[0,[0,1,2]],[1,[3,4,5,6,7,8,9,10]]..],...]
    final_batch_info = []
    final_group_info = []
    for s in stages:
        rank_group = s["ranks"]
        batch_alloc = s["batch_allocate"]
        smallest_rank = rank_group[0]
        final_group_info.append(rank_group)
        stage_l=[]
        cur_sample_index = 0
        id = 0
        for rank_index in rank_group:
            cur_sample_chunk = list(range(cur_sample_index, cur_sample_index+batch_alloc[id]))
            cur_sample_index = cur_sample_index+batch_alloc[id]
            stage_l.append([rank_index, cur_sample_chunk])
            id+=1
            

        final_batch_info.append(stage_l)

    return final_batch_info, final_group_info



parser = argparse.ArgumentParser()
parser.add_argument("--train_steps", type=int, default=2,
                    help="The total number of steps for training. If omitted, run the entire DataLoader.")
parser.add_argument("--batch_size", type=int,
                    default=int(os.getenv("BATCH_SIZE", 20)),
                    help="The batch size of each rank (the environment variable BATCH_SIZE can be overridden)")
parser.add_argument("--microbatch_num", type=int,
                    default=int(os.getenv("MICROBATCH_NUM", 5)),
                    help="Micro-batch number (the environment variable MICROBATCH_NUM can be overridden)")
parser.add_argument("--sudo_pass", default=os.getenv("SUDO_PASS"),
                    help='Write the password of root')
parser.add_argument("--upstream", default=os.getenv("upstream"),
                    help='Write the upstream in mbps')
parser.add_argument("--plan_loc", type=str, required=True,
                    help='the json file that stores the sharding plans...')
args = parser.parse_args()


def main():

    dist.init_process_group("gloo", init_method="env://")

    rank = int(os.environ["RANK"])
    world = int(os.environ["WORLD_SIZE"])

    device = torch.device("cpu")     

    name = "Qwen/Qwen3-0.6B"
    tok = AutoTokenizer.from_pretrained(name, trust_remote_code=True)
    tok.pad_token = tok.eos_token
    full = AutoModelForCausalLM.from_pretrained(name, trust_remote_code=True)


    is_group,is_final_stage, shard_stage, shard_from, shard_to, prev_g, this_g, next_g, total_stages, total_batchs = plan_parser(rank, world, args.plan_loc)

    if shard_stage == 0:
        print(f"shard_to {shard_to}")
        stage_mod = PartStart(full,shard_to)
    elif is_final_stage == 1:
        print(f"shard_from {shard_from}")
        stage_mod = PartEnd(full,shard_from)
    else:
        print(f"shard_from {shard_from}")
        print(f"shard_to {shard_to}")
        stage_mod = PartMiddle(full, shard_from, shard_to)


    if is_group == 0:
        dist.barrier()
        stage_mod.to(device)
        stage = PipelineStage_with_mutiple_ranks(stage_mod, stage_index=shard_stage,
                            num_stages=world, device=device,
                            group=dist.group.WORLD,
                            prev_group=prev_g, this_group=this_g, next_group=next_g)
        
    else:
        dist.barrier()
        time.sleep(shard_stage)
        dp_group = dist.new_group(ranks=this_g, backend="gloo")
        print(f"dp组 {this_g} 初始化完成")
        stage_mod.to(device)
        print("进入DDP初始化")
        #Using DDP as the data parallelism component of our frame 
        time.sleep(shard_stage)
        stage_mod = DDP(
            stage_mod,
            device_ids=None,        # CPU don' use device_ids
            process_group=dp_group, # Used for local dp
            find_unused_parameters=False,
            init_sync = False,
        )        
        stage = PipelineStage_with_mutiple_ranks(stage_mod, stage_index=shard_stage,
                                num_stages=world, device=device,
                                group=dist.group.WORLD,  # Used for world pp 
                                prev_group=prev_g, this_group=this_g, next_group=next_g)

    
    del full                        
    import gc; gc.collect()

    raw = load_dataset("wikitext", "wikitext-2-raw-v1", split="train")
    block = 128
    def tok_fn(ex): 
        return tok(ex["text"], return_attention_mask=False)
    def grp_fn(ex):
        concat = sum(ex["input_ids"], [])
        tot = len(concat) // block * block
        ids = [concat[i:i+block] for i in range(0, tot, block)]
        return {"input_ids": ids, "labels": [x[:] for x in ids]}
    
    ds = (raw.map(tok_fn, batched=True, remove_columns=["text"])
              .map(grp_fn, batched=True))
    ds.set_format("torch", columns=["input_ids", "labels"])
    
    batch_size = args.batch_size
    microbatch_num = args.microbatch_num
    
<<<<<<< HEAD
<<<<<<< HEAD
    if stage.is_first:
        loader = torch.utils.data.DataLoader(ds, batch_size=batch_size, shuffle=False, drop_last=True)
=======
    #if rank == 0:
    loader = torch.utils.data.DataLoader(ds, batch_size=batch_size, shuffle=True, drop_last=True)
>>>>>>> d2d2ff77971b6422dae75c0fd21fca584eccc363
=======
    if stage.is_first:
        loader = torch.utils.data.DataLoader(ds, batch_size=batch_size, shuffle=False, drop_last=True)
>>>>>>> 41caa182

    def loss_fn(output, target):
        if output is None or target is None:
            return None
        vocab_size = output.size(-1)
        output = output[:, :-1, :].reshape(-1, vocab_size)
        target = target[:, 1:].reshape(-1)
        return F.cross_entropy(output, target)

<<<<<<< HEAD
<<<<<<< HEAD
    # jin: we get the total_batchs from plans, but make sure args input is scynized...
    if total_batchs!= int(args.microbatch_num):
        raise ValueError(f"Mbatch {total_batchs} not equal to {int(args.microbatch_num)},misbatch plan's assumption")
=======
    #jin: we get the total_batchs from plans, but make sure args input is scynized...
    if total_batchs!= int(args.microbatch_num):
        raise ValueError(f"Mbatch misbatch plan's assumption")
>>>>>>> d2d2ff77971b6422dae75c0fd21fca584eccc363
=======
    # jin: we get the total_batchs from plans, but make sure args input is scynized...
    if total_batchs!= int(args.batch_size/args.microbatch_num):
        raise ValueError(f"Mbatch {total_batchs} not equal to {int(args.batch_size/args.microbatch_num)},misbatch plan's assumption")
>>>>>>> 41caa182
    
    print(f"n_microbatches {args.batch_size}")
    sched = PipelineScheduleRuntimeWithDirection([stage], n_microbatches=args.batch_size, loss_fn=loss_fn, root_pass=args.sudo_pass)
    #sched = PipelineScheduleRuntimeWithDirection([stage], n_microbatches=20, loss_fn=loss_fn, root_pass=args.sudo_pass)

    # === Memory monitor: start & register containers (CPU/Gloo safe) ===

    rank_env = int(os.environ.get("RANK", str(rank)))  # 若已定义 rank 变量，可直接用
    # monitor = MemoryMonitor(
    #     log_path=f"/tmp/mem_rank{rank_env}.jsonl",
    #     interval_s=0.5,
    #     include_tensors=True,      # 若性能有感知，可改为 False
    #     top_tensors=50,            # 多列一些大对象
    #     cuda_only_tensors=False,   # 关键：CPU-only 必须 False
    # )
    # 逐容器统计（尽量多挂一些你关心的 dict）
    # try:
    #     if hasattr(stage, "fwd_cache"):
    #        # monitor.register_container("fwd_cache", stage.fwd_cache)
    #     if hasattr(stage, "bwd_cache"):
    #        # monitor.register_container("bwd_cache", stage.bwd_cache)
    # except Exception as e:
    #     print(f"[rank {rank_env}] register stage caches failed: {e}")

    # sched 内部“打包后的前向缓存”（如果存在就监控）
    # try:
    #    # monitor.register_container("big_fwd_cache", getattr(sched, "_big_fwd_cache"))
    # except Exception as e:
    #     print(f"[rank {rank_env}] register sched big cache failed: {e}")

   # monitor.start()
    # === end ===

    
    
    batch_info,group_info = plan_batch_parser(args.plan_loc)
    actions = generate_1f1b_pipeline_actions_pro(num_stages= total_stages, total_samples = args.batch_size, num_microbatches= args.microbatch_num,
                                                 group_info=group_info, batch_info=batch_info,
                                                  upstream = args.upstream)
    # actions = generate_1f1b_pipeline_actions(num_stages= total_stages, num_microbatches= 20, upstream= 1000)
    
    sched._load_actions(actions, format="compute_comms")
    
    opt = optim.Adam(stage_mod.parameters(), lr=1e-4)            
    prev_loss = None
    
    
    for epoch in range(1):
        if stage.is_first:
            if args.train_steps is None:
                steps_tensor = torch.tensor(len(loader), device=device)
            else:
                steps_tensor = torch.tensor(args.train_steps, device=device)
            dist.broadcast(steps_tensor, 0)
            data_iter = iter(loader)
            print(f"Total training steps: {steps_tensor.item()}")
        else:
            steps_tensor = torch.tensor(0, device=device)
            dist.broadcast(steps_tensor, 0)

        total_steps = int(steps_tensor.item())

        if rank == 0:
            pbar = tqdm(total=int(total_steps), 
                       desc=f"Training Epoch {epoch+1}",
                       unit="step",
                       bar_format='{l_bar}{bar}| {n_fmt}/{total_fmt} [{elapsed}<{remaining}, {rate_fmt}]')
            start_time = time.time()
        
        try:
            for step in range(total_steps):
                step_start_time = time.time()
                opt.zero_grad(set_to_none=True)

               # with monitor.section("sched.step"):
                if stage.is_first:
                    batch = next(data_iter)
                    inp = batch["input_ids"].to(device)
                    tgt = batch["labels"].to(device)
                    dist.broadcast(tgt, src=0)
                    sched.step(inp, target=tgt)
                else:
                    tgt = torch.empty(batch_size, block, dtype=torch.long, device=device)
                    dist.broadcast(tgt, src=0)
                    sched.step(None, target=tgt)

              #  with monitor.section("opt.step"):
                    opt.step()

                
                if rank == 0:
                    step_time = time.time() - step_start_time
                    tokens_processed = batch_size * block
                    tokens_per_second = tokens_processed / step_time
                    
                    pbar.set_postfix({
                        'tokens/s': f'{tokens_per_second:.0f}',
                        'step_time': f'{step_time:.2f}s',
                        'lr': f'{opt.param_groups[0]["lr"]:.2e}'
                    })
                    pbar.update(1)
                    
                cur_loss = getattr(sched, "last_step_loss", None)
                
                if cur_loss is not None:
                    delta = (cur_loss - prev_loss) if prev_loss is not None else None

                    print(f"[rank0] step {step+1} loss {cur_loss:.4f}"
                            + ("" if prev_loss is None else (" down" if cur_loss < prev_loss else " up" if cur_loss > prev_loss else " flat")))
                    prev_loss = cur_loss
                
                
                
                dist.barrier()
            # try:
            #    # monitor.stop()
            # except Exception:
            #     pass    
            
        except Exception as e:
            # 出错时抓一份即时快照到 stdout / log
          #  snap = monitor.snapshot()
          #  print("[MEM-SNAPSHOT-ON-ERROR]", snap)
            raise
        
        if rank == 0:
            pbar.close()
            total_time = time.time() - start_time
            print(f"\nEpoch {epoch+1} completed in {total_time:.2f}s")
            print(f"Average speed: {total_steps / total_time:.2f} steps/s")
            
    

    #if rank == 0:
    #    print("\nMerging and saving model...")
    #    cfg = AutoConfig.from_pretrained(name, trust_remote_code=True)
    #    merged = AutoModelForCausalLM.from_config(cfg, trust_remote_code=True)
    #    merged_state = merged.state_dict()
    #    
    #    part1_state = stage_mod.state_dict()
    #    for key in part1_state:
    #        if key.startswith("embed_tokens"):
    #            merged_state[f"model.{key}"] = part1_state[key]
    #        elif key.startswith("layers"):
    #            merged_state[f"model.{key}"] = part1_state[key]
    #        elif key.startswith("rotary_emb"):
    #            merged_state[f"model.{key}"] = part1_state[key]
    #    
    #    recv = [None]
    #    dist.broadcast_object_list(recv, src=1)
    #    part2_state = recv[0]
    #    
    #    for key in part2_state:
    #        if key.startswith("layers"):
    #            layer_idx = int(key.split(".")[1]) + 14
    #            new_key = f"model.layers.{layer_idx}" + key[key.find(".", 7):]
    #            merged_state[new_key] = part2_state[key]
    #        elif key == "norm.weight":
    #            merged_state["model.norm.weight"] = part2_state[key]
    #        elif key == "lm_head.weight":
    #            merged_state["lm_head.weight"] = part2_state[key]
    #            
    #    merged.load_state_dict(merged_state, strict=False)
    #    merged.save_pretrained("trained_qwen_pp")
    #    tok.save_pretrained("trained_qwen_pp")
    #    print("Saved to ./trained_qwen_pp")
    #else:
    #    dist.broadcast_object_list([stage_mod.state_dict()], src=1)

    
    dist.destroy_process_group()


if __name__ == "__main__":
    main()
    #test correctness of plan_parser...
    #print(plan_parser(0, 4, "./D2Dexp_scratch.json"))<|MERGE_RESOLUTION|>--- conflicted
+++ resolved
@@ -39,11 +39,6 @@
     def forward(self, input_ids):
         bsz, seqlen = input_ids.shape
         device = input_ids.device
-        # if not hasattr(self, '_debug_calls'):
-        #     self._debug_calls = 0
-        # if self._debug_calls < 20:
-        #     print(f'[PartStart] call{self._debug_calls} batch={bsz} seqlen={seqlen}')
-        # self._debug_calls += 1
         position_ids = torch.arange(seqlen, device=device).unsqueeze(0).expand(bsz, -1).contiguous()
         hidden = self.embed_tokens(input_ids)
         position_embeddings = self.rotary_emb(hidden, position_ids)
@@ -63,9 +58,6 @@
                 use_cache=False,
             )
             hidden = layer_outputs[0]
-            # if self._debug_calls <= 5:
-            #     elapsed = (time.perf_counter() - layer_start) * 1e3
-            #     print(f'[PartStart] call{self._debug_calls-1} layer{idx} {elapsed:.2f}ms')
 
         return hidden.contiguous(), attention_mask.contiguous()
 
@@ -307,18 +299,8 @@
     batch_size = args.batch_size
     microbatch_num = args.microbatch_num
     
-<<<<<<< HEAD
-<<<<<<< HEAD
     if stage.is_first:
         loader = torch.utils.data.DataLoader(ds, batch_size=batch_size, shuffle=False, drop_last=True)
-=======
-    #if rank == 0:
-    loader = torch.utils.data.DataLoader(ds, batch_size=batch_size, shuffle=True, drop_last=True)
->>>>>>> d2d2ff77971b6422dae75c0fd21fca584eccc363
-=======
-    if stage.is_first:
-        loader = torch.utils.data.DataLoader(ds, batch_size=batch_size, shuffle=False, drop_last=True)
->>>>>>> 41caa182
 
     def loss_fn(output, target):
         if output is None or target is None:
@@ -328,25 +310,14 @@
         target = target[:, 1:].reshape(-1)
         return F.cross_entropy(output, target)
 
-<<<<<<< HEAD
-<<<<<<< HEAD
+
     # jin: we get the total_batchs from plans, but make sure args input is scynized...
     if total_batchs!= int(args.microbatch_num):
         raise ValueError(f"Mbatch {total_batchs} not equal to {int(args.microbatch_num)},misbatch plan's assumption")
-=======
-    #jin: we get the total_batchs from plans, but make sure args input is scynized...
-    if total_batchs!= int(args.microbatch_num):
-        raise ValueError(f"Mbatch misbatch plan's assumption")
->>>>>>> d2d2ff77971b6422dae75c0fd21fca584eccc363
-=======
-    # jin: we get the total_batchs from plans, but make sure args input is scynized...
-    if total_batchs!= int(args.batch_size/args.microbatch_num):
-        raise ValueError(f"Mbatch {total_batchs} not equal to {int(args.batch_size/args.microbatch_num)},misbatch plan's assumption")
->>>>>>> 41caa182
-    
+
+
     print(f"n_microbatches {args.batch_size}")
     sched = PipelineScheduleRuntimeWithDirection([stage], n_microbatches=args.batch_size, loss_fn=loss_fn, root_pass=args.sudo_pass)
-    #sched = PipelineScheduleRuntimeWithDirection([stage], n_microbatches=20, loss_fn=loss_fn, root_pass=args.sudo_pass)
 
     # === Memory monitor: start & register containers (CPU/Gloo safe) ===
 
@@ -382,7 +353,7 @@
     actions = generate_1f1b_pipeline_actions_pro(num_stages= total_stages, total_samples = args.batch_size, num_microbatches= args.microbatch_num,
                                                  group_info=group_info, batch_info=batch_info,
                                                   upstream = args.upstream)
-    # actions = generate_1f1b_pipeline_actions(num_stages= total_stages, num_microbatches= 20, upstream= 1000)
+    print(f"对应action {actions[dist.get_rank()]}")
     
     sched._load_actions(actions, format="compute_comms")
     
